--- conflicted
+++ resolved
@@ -113,11 +113,7 @@
         if wallet_index and self.tx_storage.with_index:
             self.tx_storage.wallet_index = WalletIndex(self.pubsub)
 
-<<<<<<< HEAD
         self.avg_time_between_blocks = settings.AVG_TIME_BETWEEN_BLOCKS  # in seconds
-=======
-        self.avg_time_between_blocks = settings.AVG_TIME_BETWEEN_BLOCKS
->>>>>>> c9803a14
         self.min_block_weight = min_block_weight or settings.MIN_BLOCK_WEIGHT
         self.min_tx_weight = settings.MIN_TX_WEIGHT
         self.tokens_issued_per_block = settings.TOKENS_PER_BLOCK * (10**settings.DECIMAL_PLACES)
