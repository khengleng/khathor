# encoding: utf-8

import base64
import datetime
import struct
import time
from abc import ABC, abstractclassmethod, abstractmethod
<<<<<<< HEAD
from math import log
from typing import TYPE_CHECKING, Any, Dict, Iterator, List, Optional, Tuple, Type
=======
from enum import Enum
from math import inf, log
from typing import TYPE_CHECKING, Any, Dict, Iterator, List, Optional, Tuple
>>>>>>> 66485d28

from _hashlib import HASH

from hathor import protos
from hathor.constants import HATHOR_TOKEN_UID, MAX_DISTANCE_BETWEEN_BLOCKS
from hathor.transaction import hashes
from hathor.transaction.exceptions import (
    DuplicatedParents,
    IncorrectParents,
    ParentDoesNotExist,
    PowError,
    TimestampError,
    TxValidationError,
)
from hathor.transaction.transaction_metadata import TransactionMetadata

if TYPE_CHECKING:
    from hathor.transaction.storage import TransactionStorage  # noqa: F401

MAX_NONCE = 2**32
MAX_NUM_INPUTS = MAX_NUM_OUTPUTS = 256

_INPUT_SIZE_BYTES = 32  # 256 bits

# Version (H), weight (d), timestamp (I), height (Q), inputs len (H), outputs len (H) and
# parents len (H), token uids len (B).
# H = unsigned short (2 bytes), d = double(8), f = float(4), I = unsigned int (4),
# Q = unsigned long long int (64), B = unsigned char (1 byte)
_TRANSACTION_FORMAT_STRING = '!HdIQHHHB'  # Update code below if this changes.

# Version (H), inputs len (H), and outputs len (H), token uids len (B).
# H = unsigned short (2 bytes)
_SIGHASH_ALL_FORMAT_STRING = '!HHHB'

# tx should have 2 parents, both other transactions
_TX_PARENTS_TXS = 2
_TX_PARENTS_BLOCKS = 0

# blocks have 3 parents, 2 txs and 1 block
_BLOCK_PARENTS_TXS = 2
_BLOCK_PARENTS_BLOCKS = 1


def sum_weights(w1: float, w2: float) -> float:
    return aux_calc_weight(w1, w2, 1)


def sub_weights(w1: float, w2: float) -> float:
    if w1 == w2:
        return 0
    return aux_calc_weight(w1, w2, -1)


def aux_calc_weight(w1: float, w2: float, multiplier: int) -> float:
    a = max(w1, w2)
    b = min(w1, w2)
    if b == 0:
        # Zero is a special acc_weight.
        # We could use float('-inf'), but it is not serializable.
        return a
    return a + log(1 + 2**(b - a) * multiplier, 2)


class BaseTransaction(ABC):
    """Hathor base transaction"""

    def __init__(self, nonce: int = 0, timestamp: Optional[int] = None, version: int = 1, weight: float = 0,
                 height: int = 0, inputs: Optional[List['TxInput']] = None, outputs: Optional[List['TxOutput']] = None,
                 parents: List[bytes] = None, tokens: Optional[List[bytes]] = None, hash: Optional[bytes] = None,
                 storage: Optional['TransactionStorage'] = None, is_block: bool = True) -> None:
        """
            Nonce: nonce used for the proof-of-work
            Timestamp: moment of creation
            Version: version when it was created
            Weight: different for transactions and blocks
            Outputs: all outputs that are being created
            Parents: transactions you are confirming (2 transactions and 1 block - in case of a block only)
            Tokens: list of token uids in this transaction
        """
        self.nonce = nonce
        self.timestamp = timestamp or int(time.time())
        self.version = version
        self.weight = weight
        self.height = height  # TODO(epnichols): Is there any useful meaning here for non-block transactions?
        self.inputs = inputs or []
        self.outputs = outputs or []
        self.parents = parents or []
        self.tokens = tokens or []
        self.storage = storage
        self.hash = hash  # Stored as bytes.
        self.is_block = is_block

        self.hash_algorithm: Type[hashes.BaseHashAlgorithm]
        self.update_hash_algorithm()

    def update_hash_algorithm(self):
        if self.version == 1:
            self.hash_algorithm = hashes.SHA256dHash
        else:
            self.hash_algorithm = hashes.ScryptHash

    def __repr__(self):
        class_name = type(self).__name__
        return ('%s(nonce=%d, timestamp=%s, version=%s, weight=%f, height=%d, inputs=%s, outputs=%s, parents=%s, '
                'hash=%s, storage=%s)' %
                (class_name, self.nonce, self.timestamp, self.version, self.weight, self.height,
                 repr(self.inputs), repr(self.outputs), repr(self.parents), self.hash_hex, repr(self.storage)))

    def __str__(self):
        class_name = 'Block' if self.is_block else 'Transaction'
        return ('%s(nonce=%d, timestamp=%s, version=%s, weight=%f, height=%d, hash=%s)' % (class_name, self.nonce,
                self.timestamp, self.version, self.weight, self.height, self.hash_hex))

    @classmethod
    def create_from_struct(cls, struct_bytes: bytes,
                           storage: Optional['TransactionStorage'] = None) -> 'BaseTransaction':
        """ Create a transaction from its bytes.

        :param struct_bytes: Bytes of a serialized transaction
        :type struct_bytes: bytes

        :return: A transaction or a block, depending on the class `cls`
        """

        def unpack(fmt, buf):
            size = struct.calcsize(fmt)
            return struct.unpack(fmt, buf[:size]), buf[size:]

        def unpack_len(n, buf):
            return buf[:n], buf[n:]

        buf = struct_bytes

        tx = cls()
        (tx.version, tx.weight, tx.timestamp, tx.height, inputs_len, outputs_len, parents_len,
         tokens_len), buf = (unpack(_TRANSACTION_FORMAT_STRING, buf))

        tx.update_hash_algorithm()

        for _ in range(parents_len):
            parent, buf = unpack_len(32, buf)  # 256bits
            tx.parents.append(parent)

        for _ in range(tokens_len):
            token_uid, buf = unpack_len(32, buf)  # 256bits
            tx.tokens.append(token_uid)

        for _ in range(inputs_len):
            input_tx_id, buf = unpack_len(_INPUT_SIZE_BYTES, buf)  # 256bits
            (input_index, data_len), buf = unpack('!BH', buf)
            input_data, buf = unpack_len(data_len, buf)
            txin = TxInput(input_tx_id, input_index, input_data)
            tx.inputs.append(txin)

        for _ in range(outputs_len):
            (value, token_data, script_len), buf = unpack('!IBH', buf)
            script, buf = unpack_len(script_len, buf)
            txout = TxOutput(value, script, token_data)
            tx.outputs.append(txout)

        (tx.nonce,), buf = unpack('!I', buf)

        if len(buf) > 0:
            raise ValueError('Invalid sequence of bytes')

        tx.hash = tx.calculate_hash()
        tx.storage = storage
        return tx

    @abstractclassmethod
    def create_from_proto(cls, tx_proto: protos.BaseTransaction, storage=None):
        """ Create a Transaction from a protobuf Transaction object.

        :param transaction_proto: Protobuf transaction object
        :type transaction_proto: :py:class:`hathor.protos.Transaction`

        :return: A transaction or a block, depending on the class `cls`
        :rtype :py:class:`hathor.transaction.BaseTransaction`
        """
        raise NotImplementedError

    def __eq__(self, other):
        """Two transactions are equal when their hash matches

        :raises NotImplement: when one of the transactions do not have a calculated hash
        """
        if self.hash and other.hash:
            return self.hash == other.hash
        return False

    def __bytes__(self):
        """Returns a byte representation of the transaction

        :rtype: bytes
        """
        return self.get_struct()

    def __hash__(self):
        assert self.hash is not None
        return hash(self.hash)

    @property
    def hash_hex(self) -> str:
        """Return the current stored hash in hex string format"""
        assert self.hash is not None
        return self.hash.hex()

    @property
    def sum_outputs(self) -> int:
        """Sum of the value of the outputs"""
        return sum([output.value for output in self.outputs])

    def get_target(self) -> float:
        """Target to be achieved in the mining process"""
        return 2**(256 - self.weight) - 1

    def get_time_from_now(self, now: Optional[Any] = None) -> str:
        """ Return a the time difference between now and the tx's timestamp

        :return: String in the format "0 days, 00:00:00"
        :rtype: str
        """
        if now is None:
            now = datetime.datetime.now()
        ts = datetime.datetime.fromtimestamp(self.timestamp)
        dt = now - ts
        seconds = dt.seconds
        hours, seconds = divmod(seconds, 3600)
        minutes, seconds = divmod(seconds, 60)
        return '{} days, {:02d}:{:02d}:{:02d}'.format(dt.days, hours, minutes, seconds)

    def get_parents(self) -> Iterator['BaseTransaction']:
        """Return an iterator of the parents

        :return: An iterator of the parents
        :rtype: Iter[BaseTransaction]
        """
        for parent_hash in self.parents:
            assert self.storage is not None
            yield self.storage.get_transaction(parent_hash)

    @property
    def is_genesis(self) -> bool:
        """ Check whether this transaction is a genesis transaction

        :rtype: bool
        """
        if self.storage:
            genesis = self.storage.get_genesis(self.hash)
            if genesis:
                return True
            else:
                return False
        else:
            from hathor.transaction.genesis import genesis_transactions
            for genesis in genesis_transactions(self.storage):
                if self == genesis:
                    return True
            return False

    @abstractclassmethod
    def update_voided_info(self) -> None:
        """ This method is called when a new transaction or block arrives and is added to the DAG.
        It must check whether the transaction or block is voided or not. It has different implementation
        in each case.
        """
        raise NotImplementedError

    def get_sighash_all(self, clear_input_data: bool = True) -> bytes:
        """Return a  serialization of the inputs and outputs, without including any other field

        :return: Serialization of the inputs and outputs
        :rtype: bytes
        """
        struct_bytes = struct.pack(_SIGHASH_ALL_FORMAT_STRING, self.version, len(self.inputs), len(self.outputs),
                                   len(self.tokens))

        for token_uid in self.tokens:
            struct_bytes += token_uid

        for input_tx in self.inputs:
            struct_bytes += input_tx.tx_id
            struct_bytes += bytes([input_tx.index])  # 1 byte

            # data length
            if not clear_input_data:
                struct_bytes += int_to_bytes(len(input_tx.data), 2)
                struct_bytes += input_tx.data
            else:
                struct_bytes += int_to_bytes(0, 2)

        for output_tx in self.outputs:
            struct_bytes += int_to_bytes(output_tx.value, 4)

            # token index
            struct_bytes += int_to_bytes(output_tx.token_data, 1)

            # script length
            struct_bytes += int_to_bytes(len(output_tx.script), 2)
            struct_bytes += output_tx.script

        return struct_bytes

    def get_struct_without_nonce(self) -> bytes:
        """Return a partial serialization of the transaction, without including the nonce field

        :return: Partial serialization of the transaction
        :rtype: bytes
        """
        struct_bytes = struct.pack(_TRANSACTION_FORMAT_STRING, self.version, self.weight, self.timestamp, self.height,
                                   len(self.inputs), len(self.outputs), len(self.parents), len(self.tokens))

        for parent in self.parents:
            struct_bytes += parent

        for token_uid in self.tokens:
            struct_bytes += token_uid

        for input_tx in self.inputs:
            struct_bytes += input_tx.tx_id
            struct_bytes += bytes([input_tx.index])  # 1 byte

            # data length
            struct_bytes += int_to_bytes(len(input_tx.data), 2)
            struct_bytes += input_tx.data

        for output_tx in self.outputs:
            struct_bytes += int_to_bytes(output_tx.value, 4)

            # token index
            struct_bytes += int_to_bytes(output_tx.token_data, 1)

            # script length
            struct_bytes += int_to_bytes(len(output_tx.script), 2)
            struct_bytes += output_tx.script

        return struct_bytes

    def get_struct(self) -> bytes:
        """Return the complete serialization of the transaction

        :rtype: bytes
        """
        struct_bytes = self.get_struct_without_nonce()
        struct_bytes += int_to_bytes(self.nonce, 4)
        return struct_bytes

    def verify(self):
        raise NotImplementedError

    def verify_parents(self) -> None:
        """All parents must exist and their timestamps must be smaller than ours.

        Also, txs should have 2 other txs as parents, while blocks should have 2 txs + 1 block.

        Parents must be ordered with blocks first, followed by transactions.

        :raises TimestampError: when our timestamp is less or equal than our parent's timestamp
        :raises ParentDoesNotExist: when at least one of our parents does not exist
        :raises IncorrectParents: when tx does not confirm the correct number/type of parent txs
        """
        from hathor.transaction.storage.exceptions import TransactionDoesNotExist

        assert self.hash is not None
        assert self.storage is not None

        # check if parents are duplicated   # TODO should we have parents as a set to begin with?
        parents_set = set(self.parents)
        if len(self.parents) > len(parents_set):
            raise DuplicatedParents('Tx has duplicated parents: {}', [tx_hash.hex() for tx_hash in self.parents])

        my_parents_txs = 0      # number of tx parents
        my_parents_blocks = 0   # number of block parents
        min_timestamp = None

        for parent_hash in self.parents:
            # TODO should check repeated hashes in parents?
            try:
                parent = self.storage.get_transaction(parent_hash)
                if self.timestamp <= parent.timestamp:
                    raise TimestampError('tx={} timestamp={}, parent={} timestamp={}'.format(
                        self.hash.hex(),
                        self.timestamp,
                        parent.hash.hex(),
                        parent.timestamp,
                    ))

                if parent.is_block:
                    if self.is_block and not parent.is_genesis:
                        if self.timestamp - parent.timestamp > MAX_DISTANCE_BETWEEN_BLOCKS:
                            raise TimestampError('Distance between blocks is too big'
                                                 ' ({} seconds)'.format(self.timestamp - parent.timestamp))
                    if my_parents_txs > 0:
                        raise IncorrectParents('Parents which are blocks must come before transactions')
                    for pi_hash in parent.parents:
                        pi = self.storage.get_transaction(parent_hash)
                        if not pi.is_block:
                            min_timestamp = (
                                min(min_timestamp, pi.timestamp) if min_timestamp is not None
                                else pi.timestamp
                            )
                    my_parents_blocks += 1
                else:
                    if min_timestamp and parent.timestamp < min_timestamp:
                        raise TimestampError('tx={} timestamp={}, parent={} timestamp={}, min_timestamp={}'.format(
                            self.hash.hex(),
                            self.timestamp,
                            parent.hash.hex(),
                            parent.timestamp,
                            min_timestamp
                        ))
                    my_parents_txs += 1
            except TransactionDoesNotExist:
                raise ParentDoesNotExist('tx={} parent={}'.format(self.hash.hex(), parent_hash.hex()))

        # check for correct number of parents
        if self.is_block:
            parents_txs = _BLOCK_PARENTS_TXS
            parents_blocks = _BLOCK_PARENTS_BLOCKS
        else:
            parents_txs = _TX_PARENTS_TXS
            parents_blocks = _TX_PARENTS_BLOCKS
        if my_parents_blocks != parents_blocks:
            raise IncorrectParents('wrong number of parents (block type): {}, expecting {}'.format(
                my_parents_blocks, parents_blocks))
        if my_parents_txs != parents_txs:
            raise IncorrectParents('wrong number of parents (tx type): {}, expecting {}'.format(
                my_parents_txs, parents_txs))

    def verify_pow(self) -> None:
        """Verify proof-of-work and that the weight is correct

        :raises PowError: when the hash is equal or greater than the target
        """
        assert self.hash is not None
        if int(self.hash.hex(), 16) >= self.get_target():
            raise PowError('Transaction has invalid data')

    def resolve(self) -> bool:
        """Run a CPU mining looking for the nonce that solves the proof-of-work

        The `self.weight` must be set before calling this method.

        :return: True if a solution was found
        :rtype: bool
        """
        hash_bytes = self.start_mining()

        if hash_bytes:
            self.hash = hash_bytes
            return True
        else:
            return False

    def calculate_hash1(self) -> HASH:
        """Return the sha256 of the transaction without including the `nonce`

        :return: A partial hash of the transaction
        :rtype: :py:class:`_hashlib.HASH`
        """
        calculate_hash1 = self.hash_algorithm()
        calculate_hash1.update(self.get_struct_without_nonce())
        return calculate_hash1

    def calculate_hash2(self, part1: HASH) -> bytes:
        """Return the hash of the transaction, starting from a partial hash

        The hash of the transactions is the `sha256(sha256(bytes(tx))`.

        :param part1: A partial hash of the transaction, usually from `calculate_hash1`
        :type part1: :py:class:`_hashlib.HASH`

        :return: The transaction hash
        :rtype: bytes
        """
        part1.update(self.nonce.to_bytes(4, byteorder='big', signed=False))
        return part1.digest()

    def calculate_hash(self) -> bytes:
        """Return the full hash of the transaction

        It is the same as calling `self.calculate_hash2(self.calculate_hash1())`.

        :return: The hash transaction
        :rtype: bytes
        """
        part1 = self.calculate_hash1()
        return self.calculate_hash2(part1)

    def update_hash(self) -> None:
        """ Update the hash of the transaction.
        """
        self.hash = self.calculate_hash()

    def start_mining(self, start: int = 0, end: int = MAX_NONCE, sleep_seconds: float = 0.0) -> Optional[bytes]:
        """Starts mining until it solves the problem, i.e., finds the nonce that satisfies the conditions

        :param start: beginning of the search interval
        :param end: end of the search interval
        :param sleep_seconds: the number of seconds it will sleep after each attempt
        :return The hash of the solved PoW or None when it is not found
        """
        pow_part1 = self.calculate_hash1()
        target = self.get_target()
        self.nonce = start
        last_time = time.time()
        while self.nonce < end:
            now = time.time()
            if now - last_time > 2:
                self.timestamp = int(now)
                pow_part1 = self.calculate_hash1()
                last_time = now
                self.nonce = start

            result = self.calculate_hash2(pow_part1.copy())
            if int(result.hex(), 16) < target:
                return result
            self.nonce += 1
            if sleep_seconds > 0:
                time.sleep(sleep_seconds)
        return None

    def get_metadata(self, *, force_reload: bool = False, use_storage: bool = True) -> TransactionMetadata:
        """Return this tx's metadata.

        It first looks in our cache (tx._metadata) and then tries the tx storage. If it doesn't
        exist, returns a new TransactionMetadata object.

        :param force_reload: don't load the cached metadata
        :type force_reload: bool

        :param use_storage: use self.storage.get_metadata if no metadata in cache
        :type use_storage: bool

        :rtype: :py:class:`hathor.transaction.TransactionMetadata`
        """
        if force_reload:
            metadata = None
        else:
            metadata = getattr(self, '_metadata', None)
        if not metadata and use_storage and self.storage:
            metadata = self.storage.get_metadata(self.hash)
            self._metadata = metadata
        if not metadata:
            metadata = TransactionMetadata(hash=self.hash, accumulated_weight=self.weight)
            self._metadata = metadata
        return metadata

    def reset_metadata(self) -> None:
        """ Reset transaction's metadata. It is used when a node is initializing and
        recalculating all metadata.
        """
        assert self.storage is not None
        self._metadata = TransactionMetadata(hash=self.hash, accumulated_weight=self.weight)
        self.storage.save_transaction(self, only_metadata=True)

    def update_accumulated_weight(self, *, stop_value: float = inf, save_file: bool = True) -> TransactionMetadata:
        """Calculates the tx's accumulated weight and update its metadata.

        It starts at the current transaction and does a BFS to the tips. In the
        end, updates the accumulated weight on metadata

        It stops calculating the accumulated weight when the value passes the `stop_value`.
        This may be used when the accumulated weight is being calculated to be compared to another value.
        In this case, we may stop calculating when we are already higher than `stop_value`.

        :param: stop_value: Threshold to stop calculating the accumulated weight.

        :return: transaction metadata
        :rtype: :py:class:`hathor.transaction.TransactionMetadata`
        """
        assert self.storage is not None

        metadata = self.get_metadata()
        if metadata.accumulated_weight > stop_value:
            return metadata

        accumulated_weight = self.weight
        for tx in self.storage.iter_bfs_children(self):
            accumulated_weight = sum_weights(accumulated_weight, tx.weight)
            if accumulated_weight > stop_value:
                break

        metadata.accumulated_weight = accumulated_weight
        if save_file:
            self.storage.save_transaction(self, only_metadata=True)

        return metadata

    def update_parents(self) -> None:
        """Update the tx's parents to add the current tx as their child.

        :rtype None
        """
        assert self.hash is not None
        assert self.storage is not None

        for parent in self.get_parents():
            metadata = parent.get_metadata()
            metadata.children.add(self.hash)
            self.storage.save_transaction(parent, only_metadata=True)

    def update_timestamp(self, now):
        """Update this tx's timestamp

        :param now: the current timestamp, in seconds
        :type now: int

        :rtype: None
        """
        assert self.storage is not None
        max_ts_spent_tx = max(self.get_spent_tx(txin).timestamp for txin in self.inputs)
        max_ts_parent = max(parent.timestamp for parent in self.get_parents())
        self.timestamp = max(max_ts_spent_tx + 1, max_ts_parent + 1, now)

    def to_json(self, decode_script: bool = False) -> Dict[str, Any]:
        data: Dict[str, Any] = {}
        data['hash'] = self.hash and self.hash.hex()
        data['nonce'] = self.nonce
        data['timestamp'] = self.timestamp
        data['version'] = self.version
        data['weight'] = self.weight
        data['height'] = self.height

        data['parents'] = []
        for parent in self.parents:
            data['parents'].append(parent.hex())

        data['inputs'] = []
        # Blocks don't have inputs
        # TODO(epnichols): Refactor so that blocks/transactions know how to serialize themselves? Then we could do
        #                  something like data['inputs'] = tx.serialize_inputs()
        #                                 data['outputs'] = tx.serialize_outputs()
        #                  without needing the if statement here.
        if not self.is_block:
            for input_self in self.inputs:
                data_input: Dict[str, Any] = {}
                data_input['tx_id'] = input_self.tx_id.hex()
                data_input['index'] = input_self.index
                data_input['data'] = base64.b64encode(input_self.data).decode('utf-8')
                data['inputs'].append(data_input)

        data['outputs'] = []
        for output in self.outputs:
            data_output: Dict[str, Any] = {}
            # TODO use base58 and ripemd160
            data_output['value'] = output.value
            data_output['script'] = base64.b64encode(output.script).decode('utf-8')
            if decode_script:
                data_output['decoded'] = output.to_human_readable()
            data['outputs'].append(data_output)

        data['tokens'] = [uid.hex() for uid in self.tokens]

        return data

    @abstractmethod
    def to_proto(self, include_metadata: bool = True) -> protos.BaseTransaction:
        """ Creates a Protobuf object from self

        :param include_metadata: Whether to include metadata, regardless if there is
        :type include_metadata: bool

        :return: Protobuf object
        :rtype: :py:class:`hathor.protos.BaseTransaction`
        """
        raise NotImplementedError

    def validate_tx_error(self) -> Tuple[bool, str]:
        """ Verify if tx is valid and return success and possible error message

            :return: Success if tx is valid and possible error message, if not
            :rtype: tuple[bool, str]
        """
        success = True
        message = ''
        try:
            self.verify()
        except TxValidationError as e:
            success = False
            message = str(e)
        return success, message

    def clone(self) -> 'BaseTransaction':
        """Return exact copy without sharing memory, including metadata if loaded.

        :return: Transaction or Block copy
        """
        new_tx = self.create_from_struct(self.get_struct())
        if hasattr(self, '_metadata'):
            new_tx._metadata = self._metadata.clone()
        new_tx.storage = self.storage
        return new_tx

    def get_token_uid(self, index: int) -> bytes:
        """Returns the token uid with corresponding index from the tx token uid list.

        Hathor always has index 0, but we don't include it in the token uid list, so other tokens are
        always 1-off. This means that token with index 1 is the first in the list.

        :param index: token index on the token uid list
        :type index: int

        :return: the token uid
        :rtype: bytes
        """
        if index == 0:
            return HATHOR_TOKEN_UID
        return self.tokens[index - 1]


class TxInput:
    _tx: BaseTransaction  # XXX: used for caching on hathor.transaction.Transaction.get_spent_tx

    def __init__(self, tx_id: bytes, index: int, data: bytes) -> None:
        """
            tx_id: hash of the transaction that contains the output of this input
            index: index of the output you are spending from transaction tx_id (1 byte)
            data: data to solve output script
        """
        assert isinstance(tx_id, bytes), 'Value is %s, type %s' % (str(tx_id), type(tx_id))
        assert isinstance(index, int), 'Value is %s, type %s' % (str(index), type(index))
        assert isinstance(data, bytes), 'Value is %s, type %s' % (str(data), type(data))

        self.tx_id = tx_id  # bytes
        self.index = index  # int
        self.data = data  # bytes

    def to_human_readable(self):
        """Returns dict of Input information, ready to be serialized

        :rtype: Dict
        """
        return {
            'tx_id': self.tx_id.hex(),  # string
            'index': self.index,  # int
            'data':
                base64.b64encode(self.data).decode('utf-8')  # string
        }

    @classmethod
    def create_from_proto(cls, input_proto: protos.TxInput) -> 'TxInput':
        """ Creates a TxInput from a protobuf TxInput object

        :param input_proto: Bytes of a serialized output
        :return: An input
        """
        return cls(
            tx_id=input_proto.tx_id,
            index=input_proto.index,
            data=input_proto.data,
        )

    def to_proto(self) -> protos.TxInput:
        """ Creates a Protobuf object from self

        :return: Protobuf object
        :rtype: :py:class:`hathor.protos.TxInput`
        """
        return protos.TxInput(
            tx_id=self.tx_id,
            index=self.index,
            data=self.data,
        )


class TxOutput:

    # first bit in the index byte indicates whether it's an authority output
    TOKEN_INDEX_MASK = 0b01111111
    TOKEN_AUTHORITY_MASK = 0b10000000

    # last bit indicates a token uid creation UTXO
    TOKEN_CREATION_MASK = 0b00000001
    # second to last bit is mint authority
    TOKEN_MINT_MASK = 0b00000010
    # and next one is melt authority
    TOKEN_MELT_MASK = 0b00000100

    def __init__(self, value: int, script: bytes, token_data: int = 0) -> None:
        """
            value: amount spent (4 bytes)
            script: script in bytes
            token_data: index of the token uid in the uid list
        """
        assert isinstance(value, int), 'value is %s, type %s' % (str(value), type(value))
        assert isinstance(script, bytes), 'script is %s, type %s' % (str(script), type(script))
        assert isinstance(token_data, int), 'token_data is %s, type %s' % (str(token_data), type(token_data))

        self.value = value  # int
        self.script = script  # bytes
        self.token_data = token_data  # int

    def get_token_index(self) -> int:
        """The token uid index in the list"""
        return self.token_data & self.TOKEN_INDEX_MASK

    def is_token_authority(self) -> bool:
        """Whether this is a token authority output"""
        return (self.token_data & self.TOKEN_AUTHORITY_MASK) > 0

    def is_token_creation(self) -> bool:
        """Whether this is a token creation output"""
        return self.is_token_authority() and ((self.value & self.TOKEN_CREATION_MASK) > 0)

    def can_mint_token(self) -> bool:
        """Whether this utxo can mint tokens"""
        return self.is_token_authority() and ((self.value & self.TOKEN_MINT_MASK) > 0)

    def can_melt_token(self) -> bool:
        """Whether this utxo can melt tokens"""
        return self.is_token_authority() and ((self.value & self.TOKEN_MELT_MASK) > 0)

    def to_human_readable(self):
        """Checks what kind of script this is and returns it in human readable form
        """
        from hathor.transaction.scripts import parse_address_script, NanoContractMatchValues

        script_type = parse_address_script(self.script)
        if script_type:
            ret = script_type.to_human_readable()
            ret['value'] = self.value
            ret['token_data'] = self.token_data
            return ret

        nano_contract = NanoContractMatchValues.parse_script(self.script)
        if nano_contract:
            return nano_contract.to_human_readable()

        return {}

    @classmethod
    def create_from_proto(cls, output_proto: protos.TxOutput) -> 'TxOutput':
        """ Creates a TxOutput from a protobuf TxOutput object

        :param output_proto: Bytes of a serialized output
        :type output_proto: :py:class:`hathor.protos.TxOutput`

        :return: An output
        :rtype: TxOutput
        """
        return cls(
            value=output_proto.value,
            script=output_proto.script,
            token_data=output_proto.token_data,
        )

    def to_proto(self) -> protos.TxOutput:
        """ Creates a Protobuf object from self

        :return: Protobuf object
        """
        return protos.TxOutput(
            value=self.value,
            script=self.script,
            token_data=self.token_data,
        )


def int_to_bytes(number: int, size: int, signed: bool = False) -> bytes:
    return number.to_bytes(size, byteorder='big', signed=signed)


def tx_or_block_from_proto(tx_proto: protos.BaseTransaction,
                           storage: Optional['TransactionStorage'] = None) -> 'BaseTransaction':
    from hathor.transaction.transaction import Transaction
    from hathor.transaction.block import Block
    if tx_proto.HasField('transaction'):
        return Transaction.create_from_proto(tx_proto, storage=storage)
    elif tx_proto.HasField('block'):
        return Block.create_from_proto(tx_proto, storage=storage)
    else:
        raise ValueError('invalid base_transaction_oneof')<|MERGE_RESOLUTION|>--- conflicted
+++ resolved
@@ -5,14 +5,8 @@
 import struct
 import time
 from abc import ABC, abstractclassmethod, abstractmethod
-<<<<<<< HEAD
-from math import log
+from math import inf, log
 from typing import TYPE_CHECKING, Any, Dict, Iterator, List, Optional, Tuple, Type
-=======
-from enum import Enum
-from math import inf, log
-from typing import TYPE_CHECKING, Any, Dict, Iterator, List, Optional, Tuple
->>>>>>> 66485d28
 
 from _hashlib import HASH
 
