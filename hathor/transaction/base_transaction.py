--- conflicted
+++ resolved
@@ -216,32 +216,28 @@
                 else:
                     tx.mark_as_voided(meta)
 
-<<<<<<< HEAD
     def mark_as_voided(self, meta=None):
+        """ Mark a transaction as voided when it has a conflict and its aggregated weight
+        is NOT the greatest one.
+
+        :param meta: the tx's metadata object. If we already have it, there's no need to read from storage
+        :type meta: :py:class:`hathor.transaction.TransactionMetadata`
+        """
         if not meta:
             meta = self.storage.get_metadata_by_hash_bytes(self.hash)
-=======
-    def mark_as_voided(self):
-        """ Mark a transaction as voided when it has a conflict and its aggregated weight
-        is NOT the greatest one.
-        """
-        meta = self.storage.get_metadata_by_hash_bytes(self.hash)
->>>>>>> 683b96ab
         meta.conflict = TxConflictState.CONFLICT_VOIDED
         self.storage.save_metadata(meta)
         self.storage._del_from_cache(self)
 
-<<<<<<< HEAD
     def mark_as_winner(self, meta=None):
+        """ Mark a transaction as winner when it has a conflict and its aggregated weight
+        is the greatest one.
+
+        :param meta: the tx's metadata object. If we already have it, there's no need to read from storage
+        :type meta: :py:class:`hathor.transaction.TransactionMetadata`
+        """
         if not meta:
             meta = self.storage.get_metadata_by_hash_bytes(self.hash)
-=======
-    def mark_as_winner(self):
-        """ Mark a transaction as winner when it has a conflict and its aggregated weight
-        is the greatest one.
-        """
-        meta = self.storage.get_metadata_by_hash_bytes(self.hash)
->>>>>>> 683b96ab
         meta.conflict = TxConflictState.CONFLICT_WINNER
         self.storage.save_metadata(meta)
         # TODO Add back to tip cache when it is a tip
