--- conflicted
+++ resolved
@@ -1,11 +1,7 @@
 {
     "_meta": {
         "hash": {
-<<<<<<< HEAD
-            "sha256": "d89daac74adefcd456cba7dfce0893f1192c7307d18048914888ebed86a34b59"
-=======
-            "sha256": "13fda8017eb58efe2573f6003a3b3d3fc1431e8728cd1e3fc18484355c392341"
->>>>>>> 20d30a35
+            "sha256": "271a9a30d317659edc1c154c2e2059ba4fe02f8e486bd5540db0ba7166d8adf0"
         },
         "pipfile-spec": 6,
         "requires": {
@@ -75,40 +71,41 @@
         },
         "cffi": {
             "hashes": [
-                "sha256:00d890313797d9fe4420506613384b43099ad7d2b905c0752dbcc3a6f14d80fa",
-                "sha256:0cf9e550ac6c5e57b713437e2f4ac2d7fd0cd10336525a27224f5fc1ec2ee59a",
-                "sha256:0ea23c9c0cdd6778146a50d867d6405693ac3b80a68829966c98dd5e1bbae400",
-                "sha256:193697c2918ecdb3865acf6557cddf5076bb39f1f654975e087b67efdff83365",
-                "sha256:1ae14b542bf3b35e5229439c35653d2ef7d8316c1fffb980f9b7647e544baa98",
-                "sha256:1e389e069450609c6ffa37f21f40cce36f9be7643bbe5051ab1de99d5a779526",
-                "sha256:263242b6ace7f9cd4ea401428d2d45066b49a700852334fd55311bde36dcda14",
-                "sha256:33142ae9807665fa6511cfa9857132b2c3ee6ddffb012b3f0933fc11e1e830d5",
-                "sha256:364f8404034ae1b232335d8c7f7b57deac566f148f7222cef78cf8ae28ef764e",
-                "sha256:47368f69fe6529f8f49a5d146ddee713fc9057e31d61e8b6dc86a6a5e38cecc1",
-                "sha256:4895640844f17bec32943995dc8c96989226974dfeb9dd121cc45d36e0d0c434",
-                "sha256:558b3afef987cf4b17abd849e7bedf64ee12b28175d564d05b628a0f9355599b",
-                "sha256:5ba86e1d80d458b338bda676fd9f9d68cb4e7a03819632969cf6d46b01a26730",
-                "sha256:63424daa6955e6b4c70dc2755897f5be1d719eabe71b2625948b222775ed5c43",
-                "sha256:6381a7d8b1ebd0bc27c3bc85bc1bfadbb6e6f756b4d4db0aa1425c3719ba26b4",
-                "sha256:6381ab708158c4e1639da1f2a7679a9bbe3e5a776fc6d1fd808076f0e3145331",
-                "sha256:6fd58366747debfa5e6163ada468a90788411f10c92597d3b0a912d07e580c36",
-                "sha256:728ec653964655d65408949b07f9b2219df78badd601d6c49e28d604efe40599",
-                "sha256:7cfcfda59ef1f95b9f729c56fe8a4041899f96b72685d36ef16a3440a0f85da8",
-                "sha256:819f8d5197c2684524637f940445c06e003c4a541f9983fd30d6deaa2a5487d8",
-                "sha256:825ecffd9574557590e3225560a8a9d751f6ffe4a49e3c40918c9969b93395fa",
-                "sha256:8a2bcae2258d00fcfc96a9bde4a6177bc4274fe033f79311c5dd3d3148c26518",
-                "sha256:9009e917d8f5ef780c2626e29b6bc126f4cb2a4d43ca67aa2b40f2a5d6385e78",
-                "sha256:9c77564a51d4d914ed5af096cd9843d90c45b784b511723bd46a8a9d09cf16fc",
-                "sha256:a19089fa74ed19c4fe96502a291cfdb89223a9705b1d73b3005df4256976142e",
-                "sha256:a40ed527bffa2b7ebe07acc5a3f782da072e262ca994b4f2085100b5a444bbb2",
-                "sha256:b8f09f21544b9899defb09afbdaeb200e6a87a2b8e604892940044cf94444644",
-                "sha256:bb75ba21d5716abc41af16eac1145ab2e471deedde1f22c6f99bd9f995504df0",
-                "sha256:e22a00c0c81ffcecaf07c2bfb3672fa372c50e2bd1024ffee0da191c1b27fc71",
-                "sha256:e55b5a746fb77f10c83e8af081979351722f6ea48facea79d470b3731c7b2891",
-                "sha256:ec2fa3ee81707a5232bf2dfbd6623fdb278e070d596effc7e2d788f2ada71a05",
-                "sha256:fd82eb4694be712fcae03c717ca2e0fc720657ac226b80bbb597e971fc6928c2"
-            ],
-            "version": "==1.13.1"
+                "sha256:0b49274afc941c626b605fb59b59c3485c17dc776dc3cc7cc14aca74cc19cc42",
+                "sha256:0e3ea92942cb1168e38c05c1d56b0527ce31f1a370f6117f1d490b8dcd6b3a04",
+                "sha256:135f69aecbf4517d5b3d6429207b2dff49c876be724ac0c8bf8e1ea99df3d7e5",
+                "sha256:19db0cdd6e516f13329cba4903368bff9bb5a9331d3410b1b448daaadc495e54",
+                "sha256:2781e9ad0e9d47173c0093321bb5435a9dfae0ed6a762aabafa13108f5f7b2ba",
+                "sha256:291f7c42e21d72144bb1c1b2e825ec60f46d0a7468f5346841860454c7aa8f57",
+                "sha256:2c5e309ec482556397cb21ede0350c5e82f0eb2621de04b2633588d118da4396",
+                "sha256:2e9c80a8c3344a92cb04661115898a9129c074f7ab82011ef4b612f645939f12",
+                "sha256:32a262e2b90ffcfdd97c7a5e24a6012a43c61f1f5a57789ad80af1d26c6acd97",
+                "sha256:3c9fff570f13480b201e9ab69453108f6d98244a7f495e91b6c654a47486ba43",
+                "sha256:415bdc7ca8c1c634a6d7163d43fb0ea885a07e9618a64bda407e04b04333b7db",
+                "sha256:42194f54c11abc8583417a7cf4eaff544ce0de8187abaf5d29029c91b1725ad3",
+                "sha256:4424e42199e86b21fc4db83bd76909a6fc2a2aefb352cb5414833c030f6ed71b",
+                "sha256:4a43c91840bda5f55249413037b7a9b79c90b1184ed504883b72c4df70778579",
+                "sha256:599a1e8ff057ac530c9ad1778293c665cb81a791421f46922d80a86473c13346",
+                "sha256:5c4fae4e9cdd18c82ba3a134be256e98dc0596af1e7285a3d2602c97dcfa5159",
+                "sha256:5ecfa867dea6fabe2a58f03ac9186ea64da1386af2159196da51c4904e11d652",
+                "sha256:62f2578358d3a92e4ab2d830cd1c2049c9c0d0e6d3c58322993cc341bdeac22e",
+                "sha256:6471a82d5abea994e38d2c2abc77164b4f7fbaaf80261cb98394d5793f11b12a",
+                "sha256:6d4f18483d040e18546108eb13b1dfa1000a089bcf8529e30346116ea6240506",
+                "sha256:71a608532ab3bd26223c8d841dde43f3516aa5d2bf37b50ac410bb5e99053e8f",
+                "sha256:74a1d8c85fb6ff0b30fbfa8ad0ac23cd601a138f7509dc617ebc65ef305bb98d",
+                "sha256:7b93a885bb13073afb0aa73ad82059a4c41f4b7d8eb8368980448b52d4c7dc2c",
+                "sha256:7d4751da932caaec419d514eaa4215eaf14b612cff66398dd51129ac22680b20",
+                "sha256:7f627141a26b551bdebbc4855c1157feeef18241b4b8366ed22a5c7d672ef858",
+                "sha256:8169cf44dd8f9071b2b9248c35fc35e8677451c52f795daa2bb4643f32a540bc",
+                "sha256:aa00d66c0fab27373ae44ae26a66a9e43ff2a678bf63a9c7c1a9a4d61172827a",
+                "sha256:ccb032fda0873254380aa2bfad2582aedc2959186cce61e3a17abc1a55ff89c3",
+                "sha256:d754f39e0d1603b5b24a7f8484b22d2904fa551fe865fd0d4c3332f078d20d4e",
+                "sha256:d75c461e20e29afc0aee7172a0950157c704ff0dd51613506bd7d82b718e7410",
+                "sha256:dcd65317dd15bc0451f3e01c80da2216a31916bdcffd6221ca1202d96584aa25",
+                "sha256:e570d3ab32e2c2861c4ebe6ffcad6a8abf9347432a37608fe1fbd157b3f0036b",
+                "sha256:fd43a88e045cf992ed09fa724b5315b790525f2676883a6ea64e3263bae6549d"
+            ],
+            "version": "==1.13.2"
         },
         "chardet": {
             "hashes": [
@@ -424,10 +421,10 @@
         },
         "six": {
             "hashes": [
-                "sha256:3350809f0555b11f552448330d0b52d5f24c91a322ea4a15ef22629740f3761c",
-                "sha256:d16a0141ec1a18405cd4ce8b4613101da75da0e9a7aec5bdd4fa804d0e0eba73"
-            ],
-            "version": "==1.12.0"
+                "sha256:1f1b7d42e254082a9db6279deae68afb421ceba6158efa6131de7b3003ee93fd",
+                "sha256:30f610279e8b2578cab6db20741130331735c781b56053c59c4076da27f06b66"
+            ],
+            "version": "==1.13.0"
         },
         "sortedcontainers": {
             "hashes": [
@@ -436,7 +433,14 @@
             ],
             "version": "==2.1.0"
         },
-<<<<<<< HEAD
+        "structlog": {
+            "hashes": [
+                "sha256:5feae03167620824d3ae3e8915ea8589fc28d1ad6f3edf3cc90ed7c7cb33fab5",
+                "sha256:db441b81c65b0f104a7ce5d86c5432be099956b98b8a2c8be0b3fb3a7a0b1536"
+            ],
+            "index": "pypi",
+            "version": "==19.1.0"
+        },
         "tqdm": {
             "hashes": [
                 "sha256:abc25d0ce2397d070ef07d8c7e706aede7920da163c64997585d42d3537ece3d",
@@ -444,15 +448,6 @@
             ],
             "index": "pypi",
             "version": "==4.36.1"
-=======
-        "structlog": {
-            "hashes": [
-                "sha256:5feae03167620824d3ae3e8915ea8589fc28d1ad6f3edf3cc90ed7c7cb33fab5",
-                "sha256:db441b81c65b0f104a7ce5d86c5432be099956b98b8a2c8be0b3fb3a7a0b1536"
-            ],
-            "index": "pypi",
-            "version": "==19.1.0"
->>>>>>> 20d30a35
         },
         "traitlets": {
             "hashes": [
@@ -478,10 +473,10 @@
         },
         "urllib3": {
             "hashes": [
-                "sha256:3de946ffbed6e6746608990594d08faac602528ac7015ac28d33cee6a45b7398",
-                "sha256:9a107b99a5393caf59c7aa3c1249c16e6879447533d0887f4336dde834c7be86"
-            ],
-            "version": "==1.25.6"
+                "sha256:a8a318824cc77d1fd4b2bec2ded92646630d7fe8619497b142c84a9e6f5a7293",
+                "sha256:f3c5fd51747d450d4dcf6f923c81f78f811aab8205fda64b0aba34a4e48b0745"
+            ],
+            "version": "==1.25.7"
         },
         "wcwidth": {
             "hashes": [
@@ -492,37 +487,47 @@
         },
         "zope.interface": {
             "hashes": [
-                "sha256:086707e0f413ff8800d9c4bc26e174f7ee4c9c8b0302fbad68d083071822316c",
-                "sha256:1157b1ec2a1f5bf45668421e3955c60c610e31913cc695b407a574efdbae1f7b",
-                "sha256:11ebddf765bff3bbe8dbce10c86884d87f90ed66ee410a7e6c392086e2c63d02",
-                "sha256:14b242d53f6f35c2d07aa2c0e13ccb710392bcd203e1b82a1828d216f6f6b11f",
-                "sha256:1b3d0dcabc7c90b470e59e38a9acaa361be43b3a6ea644c0063951964717f0e5",
-                "sha256:20a12ab46a7e72b89ce0671e7d7a6c3c1ca2c2766ac98112f78c5bddaa6e4375",
-                "sha256:298f82c0ab1b182bd1f34f347ea97dde0fffb9ecf850ecf7f8904b8442a07487",
-                "sha256:2f6175722da6f23dbfc76c26c241b67b020e1e83ec7fe93c9e5d3dd18667ada2",
-                "sha256:3b877de633a0f6d81b600624ff9137312d8b1d0f517064dfc39999352ab659f0",
-                "sha256:4265681e77f5ac5bac0905812b828c9fe1ce80c6f3e3f8574acfb5643aeabc5b",
-                "sha256:550695c4e7313555549aa1cdb978dc9413d61307531f123558e438871a883d63",
-                "sha256:5f4d42baed3a14c290a078e2696c5f565501abde1b2f3f1a1c0a94fbf6fbcc39",
-                "sha256:62dd71dbed8cc6a18379700701d959307823b3b2451bdc018594c48956ace745",
-                "sha256:7040547e5b882349c0a2cc9b50674b1745db551f330746af434aad4f09fba2cc",
-                "sha256:7e099fde2cce8b29434684f82977db4e24f0efa8b0508179fce1602d103296a2",
-                "sha256:7e5c9a5012b2b33e87980cee7d1c82412b2ebabcb5862d53413ba1a2cfde23aa",
-                "sha256:81295629128f929e73be4ccfdd943a0906e5fe3cdb0d43ff1e5144d16fbb52b1",
-                "sha256:95cc574b0b83b85be9917d37cd2fad0ce5a0d21b024e1a5804d044aabea636fc",
-                "sha256:968d5c5702da15c5bf8e4a6e4b67a4d92164e334e9c0b6acf080106678230b98",
-                "sha256:9e998ba87df77a85c7bed53240a7257afe51a07ee6bc3445a0bf841886da0b97",
-                "sha256:a0c39e2535a7e9c195af956610dba5a1073071d2d85e9d2e5d789463f63e52ab",
-                "sha256:a15e75d284178afe529a536b0e8b28b7e107ef39626a7809b4ee64ff3abc9127",
-                "sha256:a6a6ff82f5f9b9702478035d8f6fb6903885653bff7ec3a1e011edc9b1a7168d",
-                "sha256:b639f72b95389620c1f881d94739c614d385406ab1d6926a9ffe1c8abbea23fe",
-                "sha256:bad44274b151d46619a7567010f7cde23a908c6faa84b97598fd2f474a0c6891",
-                "sha256:bbcef00d09a30948756c5968863316c949d9cedbc7aabac5e8f0ffbdb632e5f1",
-                "sha256:d788a3999014ddf416f2dc454efa4a5dbeda657c6aba031cf363741273804c6b",
-                "sha256:eed88ae03e1ef3a75a0e96a55a99d7937ed03e53d0cffc2451c208db445a2966",
-                "sha256:f99451f3a579e73b5dd58b1b08d1179791d49084371d9a47baad3b22417f0317"
-            ],
-            "version": "==4.6.0"
+                "sha256:048b16ac882a05bc7ef534e8b9f15c9d7a6c190e24e8938a19b7617af4ed854a",
+                "sha256:05816cf8e7407cf62f2ec95c0a5d69ec4fa5741d9ccd10db9f21691916a9a098",
+                "sha256:065d6a1ac89d35445168813bed45048ed4e67a4cdfc5a68fdb626a770378869f",
+                "sha256:14157421f4121a57625002cc4f48ac7521ea238d697c4a4459a884b62132b977",
+                "sha256:18dc895945694f397a0be86be760ff664b790f95d8e7752d5bab80284ff9105d",
+                "sha256:1962c9f838bd6ae4075d0014f72697510daefc7e1c7e48b2607df0b6e157989c",
+                "sha256:1a67408cacd198c7e6274a19920bb4568d56459e659e23c4915528686ac1763a",
+                "sha256:21bf781076dd616bd07cf0223f79d61ab4f45176076f90bc2890e18c48195da4",
+                "sha256:21c0a5d98650aebb84efa16ce2c8df1a46bdc4fe8a9e33237d0ca0b23f416ead",
+                "sha256:23cfeea25d1e42ff3bf4f9a0c31e9d5950aa9e7c4b12f0c4bd086f378f7b7a71",
+                "sha256:24b6fce1fb71abf9f4093e3259084efcc0ef479f89356757780685bd2b06ef37",
+                "sha256:24f84ce24eb6b5fcdcb38ad9761524f1ae96f7126abb5e597f8a3973d9921409",
+                "sha256:25e0ef4a824017809d6d8b0ce4ab3288594ba283e4d4f94d8cfb81d73ed65114",
+                "sha256:2e8fdd625e9aba31228e7ddbc36bad5c38dc3ee99a86aa420f89a290bd987ce9",
+                "sha256:2f3bc2f49b67b1bea82b942d25bc958d4f4ea6709b411cb2b6b9718adf7914ce",
+                "sha256:35d24be9d04d50da3a6f4d61de028c1dd087045385a0ff374d93ef85af61b584",
+                "sha256:35dbe4e8c73003dff40dfaeb15902910a4360699375e7b47d3c909a83ff27cd0",
+                "sha256:3dfce831b824ab5cf446ed0c350b793ac6fa5fe33b984305cb4c966a86a8fb79",
+                "sha256:3f7866365df5a36a7b8de8056cd1c605648f56f9a226d918ed84c85d25e8d55f",
+                "sha256:455cc8c01de3bac6f9c223967cea41f4449f58b4c2e724ec8177382ddd183ab4",
+                "sha256:4bb937e998be9d5e345f486693e477ba79e4344674484001a0b646be1d530487",
+                "sha256:52303a20902ca0888dfb83230ca3ee6fbe63c0ad1dd60aa0bba7958ccff454d8",
+                "sha256:6e0a897d4e09859cc80c6a16a29697406ead752292ace17f1805126a4f63c838",
+                "sha256:6e1816e7c10966330d77af45f77501f9a68818c065dec0ad11d22b50a0e212e7",
+                "sha256:73b5921c5c6ce3358c836461b5470bf675601c96d5e5d8f2a446951470614f67",
+                "sha256:8093cd45cdb5f6c8591cfd1af03d32b32965b0f79b94684cd0c9afdf841982bb",
+                "sha256:864b4a94b60db301899cf373579fd9ef92edddbf0fb2cd5ae99f53ef423ccc56",
+                "sha256:8a27b4d3ea9c6d086ce8e7cdb3e8d319b6752e2a03238a388ccc83ccbe165f50",
+                "sha256:91b847969d4784abd855165a2d163f72ac1e58e6dce09a5e46c20e58f19cc96d",
+                "sha256:b47b1028be4758c3167e474884ccc079b94835f058984b15c145966c4df64d27",
+                "sha256:b68814a322835d8ad671b7acc23a3b2acecba527bb14f4b53fc925f8a27e44d8",
+                "sha256:bcb50a032c3b6ec7fb281b3a83d2b31ab5246c5b119588725b1350d3a1d9f6a3",
+                "sha256:c56db7d10b25ce8918b6aec6b08ac401842b47e6c136773bfb3b590753f7fb67",
+                "sha256:c94b77a13d4f47883e4f97f9fa00f5feadd38af3e6b3c7be45cfdb0a14c7149b",
+                "sha256:db381f6fdaef483ad435f778086ccc4890120aff8df2ba5cfeeac24d280b3145",
+                "sha256:e6487d01c8b7ed86af30ea141fcc4f93f8a7dde26f94177c1ad637c353bd5c07",
+                "sha256:e86923fa728dfba39c5bb6046a450bd4eec8ad949ac404eca728cfce320d1732",
+                "sha256:f6ca36dc1e9eeb46d779869c60001b3065fb670b5775c51421c099ea2a77c3c9",
+                "sha256:fb62f2cbe790a50d95593fb40e8cca261c31a2f5637455ea39440d6457c2ba25"
+            ],
+            "version": "==4.7.1"
         }
     },
     "develop": {
@@ -819,10 +824,10 @@
         },
         "pyparsing": {
             "hashes": [
-                "sha256:6f98a7b9397e206d78cc01df10131398f1c8b8510a2f4d97d9abd82e1aacdd80",
-                "sha256:d9338df12903bbf5d65a0e4e87c2161968b10d2e489652bb47001d82a9b028b4"
-            ],
-            "version": "==2.4.2"
+                "sha256:20f995ecd72f2a1f4bf6b072b63b22e2eb457836601e76d6e5dfcd75436acc1f",
+                "sha256:4ca62001be367f01bd3e92ecbb79070272a9d4964dce6a48a82ff0b8bc7e683a"
+            ],
+            "version": "==2.4.5"
         },
         "pytest": {
             "hashes": [
@@ -842,10 +847,10 @@
         },
         "six": {
             "hashes": [
-                "sha256:3350809f0555b11f552448330d0b52d5f24c91a322ea4a15ef22629740f3761c",
-                "sha256:d16a0141ec1a18405cd4ce8b4613101da75da0e9a7aec5bdd4fa804d0e0eba73"
-            ],
-            "version": "==1.12.0"
+                "sha256:1f1b7d42e254082a9db6279deae68afb421ceba6158efa6131de7b3003ee93fd",
+                "sha256:30f610279e8b2578cab6db20741130331735c781b56053c59c4076da27f06b66"
+            ],
+            "version": "==1.13.0"
         },
         "typed-ast": {
             "hashes": [
